--- conflicted
+++ resolved
@@ -177,19 +177,11 @@
                 print("Running post-processing for operator "+op_type+".")
                 self.ops[op_type].post(self.evals)
 
-<<<<<<< HEAD
     def k_int(self,sigma=0.05,wstep=0.001,write=True):
         '''Calculates k-integrated expecation values.'''
         for op_type in self.op_types+self.op_types_k:
             print("Calculating k-integrated values of "+op_type+".")
             self.ops[op_type].k_int(self,sigma=0.05,wstep=0.001,sigma)
-=======
-    def k_int(self,wstep,sigma,write=True):
-        '''Calculates k-integrated expecation values.'''
-        for op_type in self.op_types+self.op_types_k:
-            print("Calculating k-integrated values of "+op_type+".")
-            self.ops[op_type].k_int(self.evals,wstep,sigma)
->>>>>>> 73d09dae
 
         if write==True:
            self.write_k_int()
